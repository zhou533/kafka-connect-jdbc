package com.datamountaineer.streamreactor.connect.jdbc.sink.writer;

import com.datamountaineer.streamreactor.connect.jdbc.sink.DbTable;
import com.datamountaineer.streamreactor.connect.jdbc.sink.DbTableColumn;
import com.datamountaineer.streamreactor.connect.jdbc.sink.JdbcDriverLoader;
import com.datamountaineer.streamreactor.connect.jdbc.sink.SqlLiteHelper;
import com.datamountaineer.streamreactor.connect.jdbc.sink.StructFieldsDataExtractor;
import com.datamountaineer.streamreactor.connect.jdbc.sink.config.ErrorPolicyEnum;
import com.datamountaineer.streamreactor.connect.jdbc.sink.config.FieldAlias;
import com.datamountaineer.streamreactor.connect.jdbc.sink.config.FieldsMappings;
import com.datamountaineer.streamreactor.connect.jdbc.sink.config.InsertModeEnum;
import com.datamountaineer.streamreactor.connect.jdbc.sink.config.JdbcSinkSettings;
import com.datamountaineer.streamreactor.connect.jdbc.sink.writer.dialect.DbDialect;
import com.google.common.collect.Lists;
import org.apache.kafka.connect.data.Schema;
import org.apache.kafka.connect.data.SchemaBuilder;
import org.apache.kafka.connect.data.Struct;
import org.apache.kafka.connect.sink.SinkRecord;
import org.junit.After;
import org.junit.Before;
import org.junit.Test;

import java.io.File;
import java.net.URISyntaxException;
import java.nio.file.Paths;
import java.sql.Connection;
import java.sql.ResultSet;
import java.sql.SQLException;
import java.util.ArrayList;
import java.util.Arrays;
import java.util.Collection;
import java.util.Collections;
import java.util.HashMap;
import java.util.List;
import java.util.Map;

import static org.junit.Assert.assertEquals;
import static org.junit.Assert.assertNull;
import static org.junit.Assert.assertTrue;
import static org.mockito.Matchers.any;
import static org.mockito.Mockito.mock;
import static org.mockito.Mockito.when;

public class JdbcDbWriterTest {

  private static final String DB_FILE = "test_db_writer_sqllite.db";
  private static final String SQL_LITE_URI = "jdbc:sqlite:" + DB_FILE;

  static {
    try {
      JdbcDriverLoader.load("org.sqlite.JDBC", Paths.get(JdbcDbWriterTest.class.getResource("/sqlite-jdbc-3.8.11.2.jar").toURI()).toFile());
    } catch (URISyntaxException e) {
      throw new RuntimeException(e);
    }
  }

  @Before
  public void setUp() {
    deleteSqlLiteFile();
  }

  @After
  public void tearDown() {
    deleteSqlLiteFile();
  }

  private void deleteSqlLiteFile() {
    new File(DB_FILE).delete();
  }

  @Test
  public void writerShouldUseBatching() {
    List<FieldsMappings> fieldsMappingsList =
            Lists.newArrayList(new FieldsMappings("tableA", "topica", true, new HashMap<String, FieldAlias>()));


    JdbcSinkSettings settings = new JdbcSinkSettings(SQL_LITE_URI,
<<<<<<< HEAD
            "test_db_writer_sqllite",
=======
>>>>>>> 97c473f6
            null,
            null,
            fieldsMappingsList,
            true,
            ErrorPolicyEnum.NOOP,
<<<<<<< HEAD
            InsertModeEnum.INSERT);

    Map<String, DbTableColumn> columnMap = new HashMap<>();
    columnMap.put("col1", new DbTableColumn("col1", true, false, 1));
    columnMap.put("col2", new DbTableColumn("col2", false, true, 1));
    final DbTable tableA = new DbTable("tableA", columnMap);

    JdbcDbWriter writer = JdbcDbWriter.from(settings, new DbTableInfoProvider() {
      @Override
      public List<DbTable> getTables(String connectionUri, String user, String password) {
        return Lists.newArrayList(tableA);
      }
    });
=======
            InsertModeEnum.INSERT,
            10);
    JdbcDbWriter writer = JdbcDbWriter.from(settings);
>>>>>>> 97c473f6

    assertEquals(writer.getStatementBuilder().getClass(), BatchedPreparedStatementBuilder.class);
  }

  @Test
  public void writerShouldUseNonBatching() {
    List<FieldsMappings> fieldsMappingsList =
            Lists.newArrayList(new FieldsMappings("tableA", "topicA", true, new HashMap<String, FieldAlias>()));

    JdbcSinkSettings settings = new JdbcSinkSettings(SQL_LITE_URI,
            null,
            null,
            fieldsMappingsList,
            false,
            ErrorPolicyEnum.NOOP,
<<<<<<< HEAD
            InsertModeEnum.INSERT);
    Map<String, DbTableColumn> columnMap = new HashMap<>();
    columnMap.put("col1", new DbTableColumn("col1", true, false, 1));
    columnMap.put("col2", new DbTableColumn("col2", false, true, 1));
    final DbTable tableA = new DbTable("tableA", columnMap);

    JdbcDbWriter writer = JdbcDbWriter.from(settings, new DbTableInfoProvider() {
      @Override
      public List<DbTable> getTables(String connectionUri, String user, String password) {
        return Lists.newArrayList(tableA);
      }
    });
=======
            InsertModeEnum.INSERT,
            10);
    JdbcDbWriter writer = JdbcDbWriter.from(settings);
>>>>>>> 97c473f6

    assertEquals(writer.getStatementBuilder().getClass(), SinglePreparedStatementBuilder.class);
  }


  @Test
  public void writerShouldUseNoopForErrorHandling() {
    List<FieldsMappings> fieldsMappingsList =
            Lists.newArrayList(new FieldsMappings("tableA", "tableA", true, new HashMap<String, FieldAlias>()));

    JdbcSinkSettings settings = new JdbcSinkSettings(SQL_LITE_URI,
            null,
            null,
            fieldsMappingsList,
            true,
            ErrorPolicyEnum.NOOP,
<<<<<<< HEAD
            InsertModeEnum.INSERT);

    Map<String, DbTableColumn> columnMap = new HashMap<>();
    columnMap.put("col1", new DbTableColumn("col1", true, false, 1));
    columnMap.put("col2", new DbTableColumn("col2", false, true, 1));
    final DbTable tableA = new DbTable("tableA", columnMap);

    JdbcDbWriter writer = JdbcDbWriter.from(settings, new DbTableInfoProvider() {
      @Override
      public List<DbTable> getTables(String connectionUri, String user, String password) {
        return Lists.newArrayList(tableA);
      }
    });

=======
            InsertModeEnum.INSERT,
            10
        );
    JdbcDbWriter writer = JdbcDbWriter.from(settings);
>>>>>>> 97c473f6

    assertEquals(writer.getErrorHandlingPolicy().getClass(), NoopErrorHandlingPolicy.class);
  }

  @Test
  public void writerShouldUseThrowForErrorHandling() {
    List<FieldsMappings> fieldsMappingsList =
            Lists.newArrayList(new FieldsMappings("tableA", "topicA", true, new HashMap<String, FieldAlias>()));

    JdbcSinkSettings settings = new JdbcSinkSettings(SQL_LITE_URI,
            null,
            null,
            fieldsMappingsList,
            true,
            ErrorPolicyEnum.THROW,
<<<<<<< HEAD
            InsertModeEnum.INSERT);

    Map<String, DbTableColumn> columnMap = new HashMap<>();
    columnMap.put("col1", new DbTableColumn("col1", true, false, 1));
    columnMap.put("col2", new DbTableColumn("col2", false, true, 1));
    final DbTable tableA = new DbTable("tableA", columnMap);

    JdbcDbWriter writer = JdbcDbWriter.from(settings, new DbTableInfoProvider() {
      @Override
      public List<DbTable> getTables(String connectionUri, String user, String password) {
        return Lists.newArrayList(tableA);
      }
    });
=======
            InsertModeEnum.INSERT,
            10);
    JdbcDbWriter writer = JdbcDbWriter.from(settings);
>>>>>>> 97c473f6

    assertEquals(writer.getErrorHandlingPolicy().getClass(), ThrowErrorHandlingPolicy.class);
  }


  @Test
  public void errorPolicyShouldHideTheException() throws SQLException {
    PreparedStatementBuilder builder = mock(PreparedStatementBuilder.class);
    Exception ex = new SQLException("some error description");

    Collection<SinkRecord> records = new ArrayList<>();
    records.add(new SinkRecord("topic", 1, Schema.STRING_SCHEMA, "test1", Schema.STRING_SCHEMA, "value", 0));

    ErrorHandlingPolicy policy = ErrorHandlingPolicyHelper.from(ErrorPolicyEnum.NOOP);
    when(builder.build(any(records.getClass()), any(Connection.class))).thenThrow(ex);
    JdbcDbWriter writer = new JdbcDbWriter(SQL_LITE_URI, null, null, builder, policy, 10);
    writer.write(records);
  }


  @Test(expected = RuntimeException.class)
  public void errorPolicyShouldThrowTheException() throws SQLException {
    PreparedStatementBuilder builder = mock(PreparedStatementBuilder.class);
    Exception ex = new SQLException("some error description");
    Collection<SinkRecord> records = new ArrayList<>();
    records.add(new SinkRecord("topic", 1, Schema.STRING_SCHEMA, "test1", Schema.STRING_SCHEMA, "value", 0));

    when(builder.build(any(records.getClass()), any(Connection.class))).thenThrow(ex);
    JdbcDbWriter writer = new JdbcDbWriter(SQL_LITE_URI, null, null, builder, new ThrowErrorHandlingPolicy(), 10);
    writer.write(records);
  }

  @Test
  public void handleSingleStatementPerRecord() throws SQLException {
    String tableName1 = "single_statement_test_1";
    String createTable1 = "CREATE TABLE " + tableName1 + "(" +
            "    firstName  TEXT," +
            "    lastName  TEXT," +
            "    age INTEGER," +
            "    bool  NUMERIC," +
            "    byte  INTEGER," +
            "    short INTEGER," +
            "    long INTEGER," +
            "    float NUMERIC," +
            "    double NUMERIC," +
            "    bytes BLOB " +
            ");";

    SqlLiteHelper.createTable(SQL_LITE_URI, createTable1);

    String tableName2 = "single_statement_test_2";
    String createTable2 = "CREATE TABLE " + tableName2 + "(" +
            "    firstName  TEXT," +
            "    lastName  TEXT," +
            "    age INTEGER," +
            "    bool  NUMERIC," +
            "    byte  INTEGER," +
            "    short INTEGER," +
            "    long INTEGER," +
            "    float NUMERIC," +
            "    double NUMERIC," +
            "    bytes BLOB " +
            ");";

    SqlLiteHelper.createTable(SQL_LITE_URI, createTable2);

    Schema schema = SchemaBuilder.struct().name("com.example.Person")
            .field("firstName", Schema.OPTIONAL_STRING_SCHEMA)
            .field("lastName", Schema.OPTIONAL_STRING_SCHEMA)
            .field("age", Schema.OPTIONAL_INT32_SCHEMA)
            .field("bool", Schema.OPTIONAL_BOOLEAN_SCHEMA)
            .field("short", Schema.OPTIONAL_INT16_SCHEMA)
            .field("byte", Schema.OPTIONAL_INT8_SCHEMA)
            .field("long", Schema.OPTIONAL_INT64_SCHEMA)
            .field("float", Schema.OPTIONAL_FLOAT32_SCHEMA)
            .field("double", Schema.OPTIONAL_FLOAT64_SCHEMA)
            .field("bytes", Schema.OPTIONAL_BYTES_SCHEMA);

    final String fName1 = "Alex";
    final String lName1 = "Smith";
    final int age1 = 21;
    final boolean bool1 = true;
    final short s1 = 1234;
    final byte b1 = -32;
    final long l1 = 12425436;
    final float f1 = (float) 2356.3;
    final double d1 = -2436546.56457;
    final byte[] bs1 = new byte[]{-32, 124};


    Struct struct1 = new Struct(schema)
            .put("firstName", fName1)
            .put("lastName", lName1)
            .put("bool", bool1)
            .put("short", s1)
            .put("byte", b1)
            .put("long", l1)
            .put("float", f1)
            .put("double", d1)
            .put("bytes", bs1)
            .put("age", age1);

    final String fName2 = "Christina";
    final String lName2 = "Brams";
    final int age2 = 28;
    final boolean bool2 = false;
    final byte b2 = -72;
    final long l2 = 8594;
    final double d2 = 3256677.56457;

    Struct struct2 = new Struct(schema)
            .put("firstName", fName2)
            .put("lastName", lName2)
            .put("bool", bool2)
            .put("byte", b2)
            .put("long", l2)
            .put("double", d2)
            .put("age", age2);

    String topic1 = "topic1";
    String topic2 = "topic2";
    int partition = 2;
    Collection<SinkRecord> records = Lists.newArrayList(
            new SinkRecord(topic1, partition, null, null, schema, struct1, 1),
            new SinkRecord(topic2, partition, null, null, schema, struct2, 2));


    Map<String, StructFieldsDataExtractor> map = new HashMap<>();
    map.put(topic1.toLowerCase(),
            new StructFieldsDataExtractor(new FieldsMappings(tableName1, topic1, true, new HashMap<String, FieldAlias>())));
    map.put(topic2.toLowerCase(),
            new StructFieldsDataExtractor(new FieldsMappings(tableName2, topic2, true, new HashMap<String, FieldAlias>())));

    try {
      Thread.sleep(1000);
    } catch (InterruptedException e) {
      e.printStackTrace();
    }
    JdbcDbWriter writer = new JdbcDbWriter(SQL_LITE_URI, null, null,
            new SinglePreparedStatementBuilder(map, new InsertQueryBuilder()),
            new ThrowErrorHandlingPolicy(), 10);

    writer.write(records);

    String query1 = "SELECT * FROM " + tableName1 + " WHERE firstName='" + fName1 + "'";
    SqlLiteHelper.ResultSetReadCallback callback1 = new SqlLiteHelper.ResultSetReadCallback() {
      @Override
      public void read(ResultSet rs) throws SQLException {
        assertEquals(rs.getString("firstName"), fName1);
        assertEquals(rs.getString("lastName"), lName1);
        assertEquals(rs.getBoolean("bool"), bool1);
        assertEquals(rs.getShort("short"), s1);
        assertEquals(rs.getByte("byte"), b1);
        assertEquals(rs.getLong("long"), l1);
        assertEquals(Float.compare(rs.getFloat("float"), f1), 0);
        assertEquals(Double.compare(rs.getDouble("double"), d1), 0);
        assertTrue(Arrays.equals(rs.getBytes("bytes"), bs1));
        assertEquals(rs.getInt("age"), age1);
      }

    };

    SqlLiteHelper.select(SQL_LITE_URI, query1, callback1);

    String query2 = "SELECT * FROM " + tableName2 + " WHERE firstName='" + fName1 + "'";
    SqlLiteHelper.ResultSetReadCallback callback2 = new SqlLiteHelper.ResultSetReadCallback() {
      @Override
      public void read(ResultSet rs) throws SQLException {
        assertEquals(rs.getString("firstName"), fName2);
        assertEquals(rs.getString("lastName"), lName2);
        assertEquals(rs.getBoolean("bool"), bool2);
        assertEquals(rs.getObject("short"), null);
        assertEquals(rs.getByte("byte"), b2);
        assertEquals(rs.getLong("long"), l2);
        assertNull(rs.getObject("float"));
        assertEquals(Double.compare(rs.getDouble("double"), d2), 0);
        assertNull(rs.getBytes("bytes"));
        assertEquals(rs.getInt("age"), age2);
      }
    };

    SqlLiteHelper.select(SQL_LITE_URI, query2, callback2);

  }

  @Test
  public void handleSingleStatementPerRecordInsertingSameRecord100Times() throws SQLException {
    String tableName = "single_statement_test_100";
    String createTable = "CREATE TABLE " + tableName + "(" +
            "    firstName  TEXT," +
            "    lastName  TEXT," +
            "    age INTEGER," +
            "    bool  NUMERIC," +
            "    byte  INTEGER," +
            "    short INTEGER," +
            "    long INTEGER," +
            "    float NUMERIC," +
            "    double NUMERIC," +
            "    bytes BLOB " +
            ");";

    SqlLiteHelper.createTable(SQL_LITE_URI, createTable);

    Schema schema = SchemaBuilder.struct().name("com.example.Person")
            .field("firstName", Schema.OPTIONAL_STRING_SCHEMA)
            .field("lastName", Schema.OPTIONAL_STRING_SCHEMA)
            .field("age", Schema.OPTIONAL_INT32_SCHEMA)
            .field("bool", Schema.OPTIONAL_BOOLEAN_SCHEMA)
            .field("short", Schema.OPTIONAL_INT16_SCHEMA)
            .field("byte", Schema.OPTIONAL_INT8_SCHEMA)
            .field("long", Schema.OPTIONAL_INT64_SCHEMA)
            .field("float", Schema.OPTIONAL_FLOAT32_SCHEMA)
            .field("double", Schema.OPTIONAL_FLOAT64_SCHEMA)
            .field("bytes", Schema.OPTIONAL_BYTES_SCHEMA);

    final String fName1 = "Alex";
    final String lName1 = "Smith";
    final int age1 = 21;
    final boolean bool1 = true;
    final short s1 = 1234;
    final byte b1 = -32;
    final long l1 = 12425436;
    final float f1 = (float) 2356.3;
    final double d1 = -2436546.56457;
    final byte[] bs1 = new byte[]{-32, 124};


    Struct struct1 = new Struct(schema)
            .put("firstName", fName1)
            .put("lastName", lName1)
            .put("bool", bool1)
            .put("short", s1)
            .put("byte", b1)
            .put("long", l1)
            .put("float", f1)
            .put("double", d1)
            .put("bytes", bs1)
            .put("age", age1);

    String topic = "topic";
    int partition = 2;
    Collection<SinkRecord> records = Collections.nCopies(
            100,
            new SinkRecord(topic, partition, null, null, schema, struct1, 1));


    Map<String, StructFieldsDataExtractor> map = new HashMap<>();
    map.put(topic.toLowerCase(),
            new StructFieldsDataExtractor(new FieldsMappings(tableName, topic, true, new HashMap<String, FieldAlias>())));

    JdbcDbWriter writer = new JdbcDbWriter(SQL_LITE_URI, null, null,
            new SinglePreparedStatementBuilder(map, new InsertQueryBuilder()),
            new ThrowErrorHandlingPolicy(), 10);

    writer.write(records);

    String query = "SELECT * FROM " + tableName + " ORDER BY firstName";
    SqlLiteHelper.ResultSetReadCallback callback = new SqlLiteHelper.ResultSetReadCallback() {
      int index = 0;

      @Override
      public void read(ResultSet rs) throws SQLException {
        if (index < 100) {
          assertEquals(rs.getString("firstName"), fName1);
          assertEquals(rs.getString("lastName"), lName1);
          assertEquals(rs.getBoolean("bool"), bool1);
          assertEquals(rs.getShort("short"), s1);
          assertEquals(rs.getByte("byte"), b1);
          assertEquals(rs.getLong("long"), l1);
          assertEquals(Float.compare(rs.getFloat("float"), f1), 0);
          assertEquals(Double.compare(rs.getDouble("double"), d1), 0);
          assertTrue(Arrays.equals(rs.getBytes("bytes"), bs1));
          assertEquals(rs.getInt("age"), age1);
        } else throw new RuntimeException(String.format("%d is too high", index));
        index++;
      }

    };

    SqlLiteHelper.select(SQL_LITE_URI, query, callback);

  }

  @Test
  public void handleBatchedStatementPerRecordInsertingSameRecord100Times() throws SQLException {
    String tableName = "batched_statement_test_100";
    String createTable = "CREATE TABLE " + tableName + "(" +
            "    firstName  TEXT," +
            "    lastName  TEXT," +
            "    age INTEGER," +
            "    bool  NUMERIC," +
            "    byte  INTEGER," +
            "    short INTEGER," +
            "    long INTEGER," +
            "    float NUMERIC," +
            "    double NUMERIC," +
            "    bytes BLOB " +
            ");";

    SqlLiteHelper.createTable(SQL_LITE_URI, createTable);

    Schema schema = SchemaBuilder.struct().name("com.example.Person")
            .field("firstName", Schema.OPTIONAL_STRING_SCHEMA)
            .field("lastName", Schema.OPTIONAL_STRING_SCHEMA)
            .field("age", Schema.OPTIONAL_INT32_SCHEMA)
            .field("bool", Schema.OPTIONAL_BOOLEAN_SCHEMA)
            .field("short", Schema.OPTIONAL_INT16_SCHEMA)
            .field("byte", Schema.OPTIONAL_INT8_SCHEMA)
            .field("long", Schema.OPTIONAL_INT64_SCHEMA)
            .field("float", Schema.OPTIONAL_FLOAT32_SCHEMA)
            .field("double", Schema.OPTIONAL_FLOAT64_SCHEMA)
            .field("bytes", Schema.OPTIONAL_BYTES_SCHEMA);

    final String fName1 = "Alex";
    final String lName1 = "Smith";
    final int age1 = 21;
    final boolean bool1 = true;
    final short s1 = 1234;
    final byte b1 = -32;
    final long l1 = 12425436;
    final float f1 = (float) 2356.3;
    final double d1 = -2436546.56457;
    final byte[] bs1 = new byte[]{-32, 124};


    Struct struct1 = new Struct(schema)
            .put("firstName", fName1)
            .put("lastName", lName1)
            .put("bool", bool1)
            .put("short", s1)
            .put("byte", b1)
            .put("long", l1)
            .put("float", f1)
            .put("double", d1)
            .put("bytes", bs1)
            .put("age", age1);

    String topic = "topic";
    int partition = 2;
    Collection<SinkRecord> records = Collections.nCopies(
            100,
            new SinkRecord(topic, partition, null, null, schema, struct1, 1));

    Map<String, StructFieldsDataExtractor> map = new HashMap<>();
    map.put(topic.toLowerCase(),
            new StructFieldsDataExtractor(new FieldsMappings(tableName, topic, true, new HashMap<String, FieldAlias>())));


    JdbcDbWriter writer = new JdbcDbWriter(SQL_LITE_URI, null, null,
            new BatchedPreparedStatementBuilder(map, new InsertQueryBuilder()),
            new ThrowErrorHandlingPolicy(), 10);

    writer.write(records);

    String query = "SELECT * FROM " + tableName + " ORDER BY firstName";
    SqlLiteHelper.ResultSetReadCallback callback = new SqlLiteHelper.ResultSetReadCallback() {
      int index = 0;

      @Override
      public void read(ResultSet rs) throws SQLException {
        if (index < 100) {
          assertEquals(rs.getString("firstName"), fName1);
          assertEquals(rs.getString("lastName"), lName1);
          assertEquals(rs.getBoolean("bool"), bool1);
          assertEquals(rs.getShort("short"), s1);
          assertEquals(rs.getByte("byte"), b1);
          assertEquals(rs.getLong("long"), l1);
          assertEquals(Float.compare(rs.getFloat("float"), f1), 0);
          assertEquals(Double.compare(rs.getDouble("double"), d1), 0);
          assertTrue(Arrays.equals(rs.getBytes("bytes"), bs1));
          assertEquals(rs.getInt("age"), age1);
        } else throw new RuntimeException(String.format("%d is too high", index));
        index++;
      }

    };

    SqlLiteHelper.select(SQL_LITE_URI, query, callback);

  }

  @Test
  public void handleBatchStatementPerRecord() throws SQLException {
    String tableName = "batched_statement_test";
    String createTable = "CREATE TABLE " + tableName + "(" +
            "    firstName  TEXT PRIMARY_KEY," +
            "    lastName  TEXT," +
            "    age INTEGER," +
            "    bool  NUMERIC," +
            "    byte  INTEGER," +
            "    short INTEGER," +
            "    long INTEGER," +
            "    float NUMERIC," +
            "    double NUMERIC," +
            "    bytes BLOB " +
            ");";

    SqlLiteHelper.createTable(SQL_LITE_URI, createTable);

    Schema schema = SchemaBuilder.struct().name("com.example.Person")
            .field("firstName", Schema.OPTIONAL_STRING_SCHEMA)
            .field("lastName", Schema.OPTIONAL_STRING_SCHEMA)
            .field("age", Schema.OPTIONAL_INT32_SCHEMA)
            .field("bool", Schema.OPTIONAL_BOOLEAN_SCHEMA)
            .field("short", Schema.OPTIONAL_INT16_SCHEMA)
            .field("byte", Schema.OPTIONAL_INT8_SCHEMA)
            .field("long", Schema.OPTIONAL_INT64_SCHEMA)
            .field("float", Schema.OPTIONAL_FLOAT32_SCHEMA)
            .field("double", Schema.OPTIONAL_FLOAT64_SCHEMA)
            .field("bytes", Schema.OPTIONAL_BYTES_SCHEMA);

    final String fName1 = "Alex";
    final String lName1 = "Smith";
    final int age1 = 21;
    final boolean bool1 = true;
    final short s1 = 1234;
    final byte b1 = -32;
    final long l1 = 12425436;
    final float f1 = (float) 2356.3;
    final double d1 = -2436546.56457;
    final byte[] bs1 = new byte[]{-32, 124};


    Struct struct1 = new Struct(schema)
            .put("firstName", fName1)
            .put("lastName", lName1)
            .put("bool", bool1)
            .put("short", s1)
            .put("byte", b1)
            .put("long", l1)
            .put("float", f1)
            .put("double", d1)
            .put("bytes", bs1)
            .put("age", age1);

    final String fName2 = "Christina";
    final String lName2 = "Brams";
    final int age2 = 28;
    final boolean bool2 = false;
    final byte b2 = -72;
    final long l2 = 8594;
    final double d2 = 3256677.56457;

    Struct struct2 = new Struct(schema)
            .put("firstName", fName2)
            .put("lastName", lName2)
            .put("bool", bool2)
            .put("byte", b2)
            .put("long", l2)
            .put("double", d2)
            .put("age", age2);

    String topic = "topic";
    int partition = 2;
    Collection<SinkRecord> records = Lists.newArrayList(
            new SinkRecord(topic, partition, null, null, schema, struct1, 1),
            new SinkRecord(topic, partition, null, null, schema, struct2, 2));


    Map<String, StructFieldsDataExtractor> map = new HashMap<>();
    Map<String, FieldAlias> aliasMapPK = new HashMap<>();
    aliasMapPK.put("firstName", new FieldAlias("firstName", true));
    map.put(topic.toLowerCase(),
            new StructFieldsDataExtractor(new FieldsMappings(tableName, topic, true, aliasMapPK)));

    JdbcDbWriter writer = new JdbcDbWriter(SQL_LITE_URI, null, null,
<<<<<<< HEAD
            new BatchedPreparedStatementBuilder(map, new UpsertQueryBuilder(DbDialect.fromConnectionString(SQL_LITE_URI))),
            new ThrowErrorHandlingPolicy());
=======
            new BatchedPreparedStatementBuilder(map, new InsertQueryBuilder()),
            new ThrowErrorHandlingPolicy(), 10);
>>>>>>> 97c473f6

    writer.write(records);

    String query = "SELECT * FROM " + tableName + " ORDER BY firstName";
    SqlLiteHelper.ResultSetReadCallback callback = new SqlLiteHelper.ResultSetReadCallback() {
      int index = 0;

      @Override
      public void read(ResultSet rs) throws SQLException {
        if (index == 0) {
          assertEquals(rs.getString("firstName"), fName1);
          assertEquals(rs.getString("lastName"), lName1);
          assertEquals(rs.getBoolean("bool"), bool1);
          assertEquals(rs.getShort("short"), s1);
          assertEquals(rs.getByte("byte"), b1);
          assertEquals(rs.getLong("long"), l1);
          assertEquals(Float.compare(rs.getFloat("float"), f1), 0);
          assertEquals(Double.compare(rs.getDouble("double"), d1), 0);
          assertTrue(Arrays.equals(rs.getBytes("bytes"), bs1));
          assertEquals(rs.getInt("age"), age1);
        } else if (index == 1) {
          assertEquals(rs.getString("firstName"), fName2);
          assertEquals(rs.getString("lastName"), lName2);
          assertEquals(rs.getBoolean("bool"), bool2);
          assertEquals(rs.getObject("short"), null);
          assertEquals(rs.getByte("byte"), b2);
          assertEquals(rs.getLong("long"), l2);
          assertNull(rs.getObject("float"));
          assertEquals(Double.compare(rs.getDouble("double"), d2), 0);
          assertNull(rs.getBytes("bytes"));
          assertEquals(rs.getInt("age"), age2);
        } else throw new RuntimeException(String.format("%d is too high", index));
        index++;
      }

    };

    SqlLiteHelper.select(SQL_LITE_URI, query, callback);
  }


  @Test
  public void handleBatchedUpsert() throws SQLException {
    String tableName1 = "batched_upsert_test_1";
    String createTable1 = "CREATE TABLE " + tableName1 + "(" +
            "    firstName  TEXT PRIMARY_KEY," +
            "    lastName  TEXT PRIMARY_KEY," +
            "    age INTEGER," +
            "    bool  NUMERIC," +
            "    byte  INTEGER," +
            "    short INTEGER," +
            "    long INTEGER," +
            "    float NUMERIC," +
            "    double NUMERIC," +
            "    bytes BLOB);";

    String tableName2 = "batched_upsert_test_2";
    String createTable2 = "CREATE TABLE " + tableName2 + "(" +
            "    firstName  TEXT PRIMARY_KEY," +
            "    lastName  TEXT PRIMARY_KEY," +
            "    age INTEGER," +
            "    bool  NUMERIC," +
            "    byte  INTEGER," +
            "    short INTEGER," +
            "    long INTEGER," +
            "    float NUMERIC," +
            "    double NUMERIC," +
            "    bytes BLOB);";

    SqlLiteHelper.createTable(SQL_LITE_URI, createTable1);
    SqlLiteHelper.createTable(SQL_LITE_URI, createTable2);

    Schema schema = SchemaBuilder.struct().name("com.example.Person")
            .field("firstName", Schema.OPTIONAL_STRING_SCHEMA)
            .field("lastName", Schema.OPTIONAL_STRING_SCHEMA)
            .field("age", Schema.OPTIONAL_INT32_SCHEMA)
            .field("bool", Schema.OPTIONAL_BOOLEAN_SCHEMA)
            .field("short", Schema.OPTIONAL_INT16_SCHEMA)
            .field("byte", Schema.OPTIONAL_INT8_SCHEMA)
            .field("long", Schema.OPTIONAL_INT64_SCHEMA)
            .field("float", Schema.OPTIONAL_FLOAT32_SCHEMA)
            .field("double", Schema.OPTIONAL_FLOAT64_SCHEMA)
            .field("bytes", Schema.OPTIONAL_BYTES_SCHEMA);

    final String fName1 = "Alex";
    final String lName1 = "Smith";
    final int age1 = 21;
    final boolean bool1 = true;
    final short s1 = 1234;
    final byte b1 = -32;
    final long l1 = 12425436;
    final float f1 = (float) 2356.3;
    final double d1 = -2436546.56457;
    final byte[] bs1 = new byte[]{-32, 124};

    Struct struct1 = new Struct(schema)
            .put("firstName", fName1)
            .put("lastName", lName1)
            .put("bool", bool1)
            .put("short", s1)
            .put("byte", b1)
            .put("long", l1)
            .put("float", f1)
            .put("double", d1)
            .put("bytes", bs1)
            .put("age", age1);
    final short s1a = s1 + 1;
    Struct struct1a = struct1.put("short", s1a)
            .put("float", f1 + 1)
            .put("double", d1 + 1);

    final String fName2 = "Christina";
    final String lName2 = "Brams";
    final int age2 = 28;
    final boolean bool2 = false;
    final byte b2 = -72;
    final long l2 = 8594;
    final double d2 = 3256677.56457;

    Struct struct2 = new Struct(schema)
            .put("firstName", fName2)
            .put("lastName", lName2)
            .put("bool", bool2)
            .put("byte", b2)
            .put("long", l2)
            .put("double", d2)
            .put("age", age2);

    String topic1 = "topic1";
    String topic2 = "topic2";

    int partition = 2;
    Collection<SinkRecord> records = Lists.newArrayList(
            new SinkRecord(topic1, partition, null, null, schema, struct1, 1),
            new SinkRecord(topic2, partition, null, null, schema, struct2, 2),
            new SinkRecord(topic1, partition, null, null, schema, struct1a, 3),
            new SinkRecord(topic2, partition, null, null, schema, struct2, 4));

    Map<String, StructFieldsDataExtractor> map = new HashMap<>();
    Map<String, FieldAlias> aliasPKMap = new HashMap<>();

    aliasPKMap.put("firstName", new FieldAlias("firstName", true));
    aliasPKMap.put("lastName", new FieldAlias("lastName", true));
    map.put(topic1.toLowerCase(),
            new StructFieldsDataExtractor(new FieldsMappings(tableName1, topic1, true, aliasPKMap)));
    map.put(topic2.toLowerCase(),
            new StructFieldsDataExtractor(new FieldsMappings(tableName2, topic2, true, aliasPKMap)));

    JdbcDbWriter writer = new JdbcDbWriter(SQL_LITE_URI, null, null,
<<<<<<< HEAD
            new BatchedPreparedStatementBuilder(map, new UpsertQueryBuilder(DbDialect.fromConnectionString(SQL_LITE_URI))),
            new ThrowErrorHandlingPolicy());
=======
            new BatchedPreparedStatementBuilder(map, new InsertQueryBuilder()),
            new ThrowErrorHandlingPolicy(), 10);
>>>>>>> 97c473f6

    writer.write(records);

    String query = "SELECT * FROM " + tableName1 + " WHERE firstName='" + fName1 + "' and lastName='" + lName1 + "'";

    SqlLiteHelper.select(SQL_LITE_URI, query, new SqlLiteHelper.ResultSetReadCallback() {
      @Override
      public void read(ResultSet rs) throws SQLException {

        assertEquals(rs.getBoolean("bool"), bool1);
        assertEquals(rs.getShort("short"), s1a);
        assertEquals(rs.getByte("byte"), b1);
        assertEquals(rs.getLong("long"), l1);
        assertTrue(Float.compare(rs.getFloat("float"), f1 + 1) == 0);
        assertEquals(Double.compare(rs.getDouble("double"), d1 + 1), 0);
        assertEquals(rs.getInt("age"), age1);
      }
    });


    query = "SELECT * FROM " + tableName2 + " WHERE firstName='" + fName2 + "' and lastName='" + lName2 + "'";


    SqlLiteHelper.select(SQL_LITE_URI, query, new SqlLiteHelper.ResultSetReadCallback() {
      @Override
      public void read(ResultSet rs) throws SQLException {

        assertEquals(rs.getBoolean("bool"), bool2);
        assertEquals(rs.getShort("short"), 0);
        assertEquals(rs.getByte("byte"), b2);
        assertEquals(rs.getLong("long"), l2);
        assertTrue(Float.compare(rs.getFloat("float"), 0) == 0);
        assertEquals(Double.compare(rs.getDouble("double"), d2), 0);
        assertEquals(rs.getInt("age"), age2);
      }
    });
  }


  @Test
  public void handleBatchStatementPerRecordWhenThePayloadHasMoreFieldsThanTheTable() throws SQLException {
    String tableName = "batched_statement_more_fields_than_columns_test";
    String createTable = "CREATE TABLE " + tableName + "(" +
            "    firstName  TEXT PRIMARY_KEY," +
            "    lastName  TEXT," +
            "    age INTEGER," +
            "    bool  NUMERIC," +
            "    byte  INTEGER" +
            ");";

    SqlLiteHelper.createTable(SQL_LITE_URI, createTable);

    Schema schema = SchemaBuilder.struct().name("com.example.Person")
            .field("firstName", Schema.OPTIONAL_STRING_SCHEMA)
            .field("lastName", Schema.OPTIONAL_STRING_SCHEMA)
            .field("age", Schema.OPTIONAL_INT32_SCHEMA)
            .field("bool", Schema.OPTIONAL_BOOLEAN_SCHEMA)
            .field("short", Schema.OPTIONAL_INT16_SCHEMA)
            .field("byte", Schema.OPTIONAL_INT8_SCHEMA)
            .field("long", Schema.OPTIONAL_INT64_SCHEMA)
            .field("float", Schema.OPTIONAL_FLOAT32_SCHEMA)
            .field("double", Schema.OPTIONAL_FLOAT64_SCHEMA)
            .field("bytes", Schema.OPTIONAL_BYTES_SCHEMA);

    final String fName1 = "Alex";
    final String lName1 = "Smith";
    final int age1 = 21;
    final boolean bool1 = true;
    final short s1 = 1234;
    final byte b1 = -32;
    final long l1 = 12425436;
    final float f1 = (float) 2356.3;
    final double d1 = -2436546.56457;
    final byte[] bs1 = new byte[]{-32, 124};


    Struct struct1 = new Struct(schema)
            .put("firstName", fName1)
            .put("lastName", lName1)
            .put("bool", bool1)
            .put("short", s1)
            .put("byte", b1)
            .put("long", l1)
            .put("float", f1)
            .put("double", d1)
            .put("bytes", bs1)
            .put("age", age1);

    final String fName2 = "Christina";
    final String lName2 = "Brams";
    final int age2 = 28;
    final boolean bool2 = false;
    final byte b2 = -72;
    final long l2 = 8594;
    final double d2 = 3256677.56457;

    Struct struct2 = new Struct(schema)
            .put("firstName", fName2)
            .put("lastName", lName2)
            .put("bool", bool2)
            .put("byte", b2)
            .put("long", l2)
            .put("double", d2)
            .put("age", age2);

    String topic = "topic";
    int partition = 2;
    Collection<SinkRecord> records = Lists.newArrayList(
            new SinkRecord(topic, partition, null, null, schema, struct1, 1),
            new SinkRecord(topic, partition, null, null, schema, struct2, 2));


    Map<String, StructFieldsDataExtractor> map = new HashMap<>();
    Map<String, FieldAlias> aliasMap = new HashMap<>();
    aliasMap.put("firstName", new FieldAlias("firstName", true));
    aliasMap.put("lastName", new FieldAlias("lastName", false));
    aliasMap.put("age", new FieldAlias("age", false));
    aliasMap.put("bool", new FieldAlias("bool", false));
    aliasMap.put("byte", new FieldAlias("byte", false));

    map.put(topic.toLowerCase(),
            new StructFieldsDataExtractor(new FieldsMappings(tableName, topic, false, aliasMap)));

    JdbcDbWriter writer = new JdbcDbWriter(SQL_LITE_URI, null, null,
            new BatchedPreparedStatementBuilder(map, new UpsertQueryBuilder(DbDialect.fromConnectionString(SQL_LITE_URI))),
            new ThrowErrorHandlingPolicy());

    writer.write(records);

    String query = "SELECT * FROM " + tableName + " ORDER BY firstName";
    SqlLiteHelper.ResultSetReadCallback callback = new SqlLiteHelper.ResultSetReadCallback() {
      int index = 0;

      @Override
      public void read(ResultSet rs) throws SQLException {
        if (index == 0) {
          assertEquals(rs.getString("firstName"), fName1);
          assertEquals(rs.getString("lastName"), lName1);
          assertEquals(rs.getBoolean("bool"), bool1);
          assertEquals(rs.getByte("byte"), b1);
          assertEquals(rs.getInt("age"), age1);
        } else if (index == 1) {
          assertEquals(rs.getString("firstName"), fName2);
          assertEquals(rs.getString("lastName"), lName2);
          assertEquals(rs.getBoolean("bool"), bool2);
          assertEquals(rs.getByte("byte"), b2);
          assertEquals(rs.getInt("age"), age2);
        } else throw new RuntimeException(String.format("%d is too high", index));
        index++;
      }

    };

    SqlLiteHelper.select(SQL_LITE_URI, query, callback);
  }

  @Test
  public void handleSingleStatementPerRecordWhenPayloadHasMoreFieldsThanColumnsMapped() throws SQLException {
    String tableName1 = "single_statement_test_with_fields_more_than_columns_1";
    String createTable1 = "CREATE TABLE " + tableName1 + "(" +
            "    firstName  TEXT," +
            "    lastName  TEXT," +
            "    age INTEGER" +
            ");";

    SqlLiteHelper.createTable(SQL_LITE_URI, createTable1);

    Schema schema = SchemaBuilder.struct().name("com.example.Person")
            .field("firstName", Schema.OPTIONAL_STRING_SCHEMA)
            .field("lastName", Schema.OPTIONAL_STRING_SCHEMA)
            .field("age", Schema.OPTIONAL_INT32_SCHEMA)
            .field("bool", Schema.OPTIONAL_BOOLEAN_SCHEMA)
            .field("short", Schema.OPTIONAL_INT16_SCHEMA)
            .field("byte", Schema.OPTIONAL_INT8_SCHEMA)
            .field("long", Schema.OPTIONAL_INT64_SCHEMA)
            .field("float", Schema.OPTIONAL_FLOAT32_SCHEMA)
            .field("double", Schema.OPTIONAL_FLOAT64_SCHEMA)
            .field("bytes", Schema.OPTIONAL_BYTES_SCHEMA);

    final String fName1 = "Alex";
    final String lName1 = "Smith";
    final int age1 = 21;
    final boolean bool1 = true;
    final short s1 = 1234;
    final byte b1 = -32;
    final long l1 = 12425436;
    final float f1 = (float) 2356.3;
    final double d1 = -2436546.56457;
    final byte[] bs1 = new byte[]{-32, 124};


    Struct struct1 = new Struct(schema)
            .put("firstName", fName1)
            .put("lastName", lName1)
            .put("bool", bool1)
            .put("short", s1)
            .put("byte", b1)
            .put("long", l1)
            .put("float", f1)
            .put("double", d1)
            .put("bytes", bs1)
            .put("age", age1);


    String topic1 = "topic1";
    int partition = 2;
    Collection<SinkRecord> records = Lists.newArrayList(
            new SinkRecord(topic1, partition, null, null, schema, struct1, 1));


    Map<String, StructFieldsDataExtractor> map = new HashMap<>();
    Map<String, FieldAlias> aliasMap = new HashMap<>();
    aliasMap.put("firstName", new FieldAlias("firstName", false));
    aliasMap.put("lastName", new FieldAlias("lastName", false));
    aliasMap.put("age", new FieldAlias("age", false));
    map.put(topic1.toLowerCase(),
            new StructFieldsDataExtractor(new FieldsMappings(tableName1, topic1, false, aliasMap)));

    JdbcDbWriter writer = new JdbcDbWriter(SQL_LITE_URI, null, null,
            new SinglePreparedStatementBuilder(map, new InsertQueryBuilder()),
            new ThrowErrorHandlingPolicy());

    writer.write(records);

    String query1 = "SELECT * FROM " + tableName1 + " WHERE firstName='" + fName1 + "'";
    SqlLiteHelper.ResultSetReadCallback callback1 = new SqlLiteHelper.ResultSetReadCallback() {
      @Override
      public void read(ResultSet rs) throws SQLException {
        assertEquals(fName1, rs.getString("firstName"));
        assertEquals(lName1, rs.getString("lastName"));
        assertEquals(age1, rs.getInt("age"));
      }

    };

    SqlLiteHelper.select(SQL_LITE_URI, query1, callback1);
  }
}<|MERGE_RESOLUTION|>--- conflicted
+++ resolved
@@ -75,16 +75,14 @@
 
 
     JdbcSinkSettings settings = new JdbcSinkSettings(SQL_LITE_URI,
-<<<<<<< HEAD
-            "test_db_writer_sqllite",
-=======
->>>>>>> 97c473f6
             null,
             null,
             fieldsMappingsList,
             true,
             ErrorPolicyEnum.NOOP,
-<<<<<<< HEAD
+            InsertModeEnum.INSERT,
+            10);
+    JdbcDbWriter writer = JdbcDbWriter.from(settings);
             InsertModeEnum.INSERT);
 
     Map<String, DbTableColumn> columnMap = new HashMap<>();
@@ -98,11 +96,6 @@
         return Lists.newArrayList(tableA);
       }
     });
-=======
-            InsertModeEnum.INSERT,
-            10);
-    JdbcDbWriter writer = JdbcDbWriter.from(settings);
->>>>>>> 97c473f6
 
     assertEquals(writer.getStatementBuilder().getClass(), BatchedPreparedStatementBuilder.class);
   }
@@ -118,7 +111,9 @@
             fieldsMappingsList,
             false,
             ErrorPolicyEnum.NOOP,
-<<<<<<< HEAD
+            InsertModeEnum.INSERT,
+            10);
+    JdbcDbWriter writer = JdbcDbWriter.from(settings);
             InsertModeEnum.INSERT);
     Map<String, DbTableColumn> columnMap = new HashMap<>();
     columnMap.put("col1", new DbTableColumn("col1", true, false, 1));
@@ -131,11 +126,6 @@
         return Lists.newArrayList(tableA);
       }
     });
-=======
-            InsertModeEnum.INSERT,
-            10);
-    JdbcDbWriter writer = JdbcDbWriter.from(settings);
->>>>>>> 97c473f6
 
     assertEquals(writer.getStatementBuilder().getClass(), SinglePreparedStatementBuilder.class);
   }
@@ -152,7 +142,10 @@
             fieldsMappingsList,
             true,
             ErrorPolicyEnum.NOOP,
-<<<<<<< HEAD
+            InsertModeEnum.INSERT,
+            10
+        );
+    JdbcDbWriter writer = JdbcDbWriter.from(settings);
             InsertModeEnum.INSERT);
 
     Map<String, DbTableColumn> columnMap = new HashMap<>();
@@ -167,12 +160,6 @@
       }
     });
 
-=======
-            InsertModeEnum.INSERT,
-            10
-        );
-    JdbcDbWriter writer = JdbcDbWriter.from(settings);
->>>>>>> 97c473f6
 
     assertEquals(writer.getErrorHandlingPolicy().getClass(), NoopErrorHandlingPolicy.class);
   }
@@ -188,7 +175,9 @@
             fieldsMappingsList,
             true,
             ErrorPolicyEnum.THROW,
-<<<<<<< HEAD
+            InsertModeEnum.INSERT,
+            10);
+    JdbcDbWriter writer = JdbcDbWriter.from(settings);
             InsertModeEnum.INSERT);
 
     Map<String, DbTableColumn> columnMap = new HashMap<>();
@@ -202,11 +191,6 @@
         return Lists.newArrayList(tableA);
       }
     });
-=======
-            InsertModeEnum.INSERT,
-            10);
-    JdbcDbWriter writer = JdbcDbWriter.from(settings);
->>>>>>> 97c473f6
 
     assertEquals(writer.getErrorHandlingPolicy().getClass(), ThrowErrorHandlingPolicy.class);
   }
@@ -673,13 +657,8 @@
             new StructFieldsDataExtractor(new FieldsMappings(tableName, topic, true, aliasMapPK)));
 
     JdbcDbWriter writer = new JdbcDbWriter(SQL_LITE_URI, null, null,
-<<<<<<< HEAD
             new BatchedPreparedStatementBuilder(map, new UpsertQueryBuilder(DbDialect.fromConnectionString(SQL_LITE_URI))),
-            new ThrowErrorHandlingPolicy());
-=======
-            new BatchedPreparedStatementBuilder(map, new InsertQueryBuilder()),
-            new ThrowErrorHandlingPolicy(), 10);
->>>>>>> 97c473f6
+            new ThrowErrorHandlingPolicy(),10);
 
     writer.write(records);
 
@@ -829,13 +808,8 @@
             new StructFieldsDataExtractor(new FieldsMappings(tableName2, topic2, true, aliasPKMap)));
 
     JdbcDbWriter writer = new JdbcDbWriter(SQL_LITE_URI, null, null,
-<<<<<<< HEAD
             new BatchedPreparedStatementBuilder(map, new UpsertQueryBuilder(DbDialect.fromConnectionString(SQL_LITE_URI))),
-            new ThrowErrorHandlingPolicy());
-=======
-            new BatchedPreparedStatementBuilder(map, new InsertQueryBuilder()),
-            new ThrowErrorHandlingPolicy(), 10);
->>>>>>> 97c473f6
+            new ThrowErrorHandlingPolicy(),10);
 
     writer.write(records);
 
